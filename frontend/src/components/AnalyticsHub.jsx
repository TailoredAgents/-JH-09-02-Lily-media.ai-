--- conflicted
+++ resolved
@@ -377,39 +377,6 @@
   )
 }
 
-<<<<<<< HEAD
-// Social Metrics Component (secondary)
-const SocialMetrics = ({ darkMode }) => {
-  const socialMetrics = [
-    {
-      label: 'Total Reach',
-      value: '45.2K',
-      change: '+12.5%',
-      positive: true,
-      icon: '👀',
-    },
-    {
-      label: 'Engagement Rate',
-      value: '4.8%',
-      change: '+0.3%',
-      positive: true,
-      icon: '❤️',
-    },
-    {
-      label: 'Click-Through Rate',
-      value: '2.1%',
-      change: '-0.1%',
-      positive: false,
-      icon: '👆',
-    },
-    {
-      label: 'Post Frequency',
-      value: '12/week',
-      change: '+2',
-      positive: true,
-      icon: '📝',
-    },
-=======
 // Analytics Table Component
 const AnalyticsTable = ({ darkMode }) => {
   const tableData = [
@@ -418,7 +385,80 @@
     { post: 'Content Automation Tips', platform: 'Instagram', reach: '15.2K', engagement: '6.1%', clicks: 312 },
     { post: 'Weekly Industry Update', platform: 'Facebook', reach: '9.3K', engagement: '3.9%', clicks: 156 },
     { post: 'AI Tools Comparison', platform: 'LinkedIn', reach: '18.6K', engagement: '7.3%', clicks: 445 }
->>>>>>> 614086d4
+  ]
+
+  return (
+    <motion.div
+      initial={{ opacity: 0, y: 20 }}
+      animate={{ opacity: 1, y: 0 }}
+      transition={{ duration: 0.6, delay: 1.0 }}
+      className={`p-6 rounded-xl backdrop-blur-md ${
+        darkMode ? 'bg-gray-800/80' : 'bg-white/80'
+      } border border-gray-200/20 shadow-lg`}
+    >
+      <h3 className={`text-lg font-semibold mb-4 ${darkMode ? 'text-white' : 'text-gray-900'}`}>
+        Top Performing Posts
+      </h3>
+      
+      <div className="overflow-x-auto">
+        <table className="w-full">
+          <thead>
+            <tr className={`${darkMode ? 'text-gray-300' : 'text-gray-600'} text-sm`}>
+              <th className="text-left pb-3">Post</th>
+              <th className="text-left pb-3">Platform</th>
+              <th className="text-right pb-3">Reach</th>
+              <th className="text-right pb-3">Engagement</th>
+              <th className="text-right pb-3">Clicks</th>
+            </tr>
+          </thead>
+          <tbody>
+            {tableData.map((row, index) => (
+              <tr key={index} className={`border-t ${darkMode ? 'border-gray-700' : 'border-gray-200'}`}>
+                <td className={`py-3 ${darkMode ? 'text-white' : 'text-gray-900'} font-medium`}>{row.post}</td>
+                <td className={`py-3 ${darkMode ? 'text-gray-400' : 'text-gray-600'}`}>{row.platform}</td>
+                <td className={`py-3 text-right ${darkMode ? 'text-gray-300' : 'text-gray-700'}`}>{row.reach}</td>
+                <td className={`py-3 text-right ${darkMode ? 'text-gray-300' : 'text-gray-700'}`}>{row.engagement}</td>
+                <td className={`py-3 text-right ${darkMode ? 'text-gray-300' : 'text-gray-700'}`}>{row.clicks}</td>
+              </tr>
+            ))}
+          </tbody>
+        </table>
+      </div>
+    </motion.div>
+  )
+}
+
+// Social Metrics Component (secondary)
+const SocialMetrics = ({ darkMode }) => {
+  const socialMetrics = [
+    {
+      label: 'Total Reach',
+      value: '45.2K',
+      change: '+12.5%',
+      positive: true,
+      icon: '👀',
+    },
+    {
+      label: 'Engagement Rate',
+      value: '4.8%',
+      change: '+0.3%',
+      positive: true,
+      icon: '❤️',
+    },
+    {
+      label: 'Click-Through Rate',
+      value: '2.1%',
+      change: '-0.1%',
+      positive: false,
+      icon: '👆',
+    },
+    {
+      label: 'Post Frequency',
+      value: '12/week',
+      change: '+2',
+      positive: true,
+      icon: '📝',
+    },
   ]
 
   return (
